--- conflicted
+++ resolved
@@ -5,50 +5,6 @@
 from functools import partial
 from toolkit.pytorch_transformers.models import Model
 from torch.autograd import Variable
-<<<<<<< HEAD
-import torch.nn as nn
-from functools import partial
-from toolkit.pytorch_transformers.models import Model
-
-from .utils import sigmoid, softmax, get_list_of_image_predictions
-from . import callbacks as cbk
-from .unet_models import UNetResNet, SaltUNet, SaltLinkNet
-from .lovash_losses import lovasz_softmax
-
-PRETRAINED_NETWORKS = {'ResNet34': {'model': UNetResNet,
-                                    'model_config': {'encoder_depth': 34,
-                                                     'num_filters': 32, 'dropout_2d': 0.0,
-                                                     'pretrained': True, 'is_deconv': True,
-                                                     },
-                                    'init_weights': False},
-                       'ResNet101': {'model': UNetResNet,
-                                     'model_config': {'encoder_depth': 101,
-                                                      'num_filters': 32, 'dropout_2d': 0.0,
-                                                      'pretrained': True, 'is_deconv': True,
-                                                      },
-                                     'init_weights': False},
-                       'ResNet152': {'model': UNetResNet,
-                                     'model_config': {'encoder_depth': 152,
-                                                      'num_filters': 32, 'dropout_2d': 0.0,
-                                                      'pretrained': True, 'is_deconv': True,
-                                                      },
-                                     'init_weights': False},
-                       'SaltLinkNet': {'model': SaltLinkNet,
-                                       'model_config': {'dropout_2d': 0.5,
-                                                        'pretrained': True, 'is_deconv': True,
-                                                        },
-                                       'init_weights': False},
-
-                       'SaltUNet': {'model': SaltUNet,
-                                    'model_config': {'dropout_2d': 0.5,
-                                                     'pretrained': True, 'is_deconv': True,
-                                                     },
-                                    'init_weights': False},
-                       }
-
-
-class PyTorchUNet(Model):
-=======
 from torch.nn import functional as F
 
 from .architectures import unet, large_kernel_matters, misc, models_with_depth, pspnet
@@ -109,7 +65,6 @@
 
 
 class SegmentationModel(Model):
->>>>>>> b769b422
     def __init__(self, architecture_config, training_config, callbacks_config):
         super().__init__(architecture_config, training_config, callbacks_config)
         self.activation_func = self.architecture_config['model_params']['activation']
@@ -289,7 +244,7 @@
 
     def forward(self, output, target):
         return 1 - (2 * torch.sum(output * target) + self.smooth) / (
-            torch.sum(output) + torch.sum(target) + self.smooth + self.eps)
+                torch.sum(output) + torch.sum(target) + self.smooth + self.eps)
 
 
 def lovash_loss(output, target):
